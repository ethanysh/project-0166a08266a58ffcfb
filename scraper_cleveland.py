from selenium import webdriver
from selenium.webdriver.common.by import By
from selenium.webdriver.support.ui import WebDriverWait
from selenium.webdriver.support import expected_conditions as EC
from datetime import datetime, timedelta
from enum import Enum
from pprint import pprint
import time


class TableHTML(Enum):
    """
    The class contains variables that describe the structure of the table to be scraped
    """
    HEADER_AND_ABOVE = 3  # table header and content above has 3 `tr` tags
    PAGE_NAV = 2  # page navigation bar has 2 `tr` tags
    HEADER_ROW_POSITION = 2  # the 3rd 'tr' tag in table tag
    PAGE_ROW_POSITION = -1  # the last 'tr' tag in table tag contains the page nav
    CLICK_BUTTON_POSITION = -1  # the last 'td` tag in the last `tr` tag of the table
    URL_CELL_POSITION = 2  # the cell in the table contains url of the detail page is in the 3rd column


class Element(Enum):
    """
    The class contains variables that describe different attributes of web elements to be located
    """
    BUILDING_TAB_XPATH = '//*[@title="Building & Housing"]'
    DATE_FROM_XPATH = '//*[@id="ctl00_PlaceHolderMain_generalSearchForm_txtGSStartDate"]'
    SEARCH_BUTTON_XPATH = '//*[@id="ctl00_PlaceHolderMain_btnNewSearch"]'
    TABLE_ID = 'ctl00_PlaceHolderMain_dgvPermitList_gdvPermitList'
    PAGE_NAV_CLASS = 'aca_pagination'  # class name of page navigation row at the bottom of the
    UNFOLD_BUTTON_XPATH = '//h1/a[@class="NotShowLoading"]'


class DetailedHeader(Enum):
    """
    The class contains attributes of an `permit` object on details page.
    """
    STREET_ADDRESS = 'street_address'
    CONSIDERATION = 'consideration'
    GRANTEE = 'grantee'
    DESCRIPTION = 'description'
    ENTRY_DATE = 'entrydate'


class DetailedElement(Enum):
    """
    The class contains value of html attributes for permit attributes on the detail page of each.
    """
    WORK_LOCATION_XPATH = '//*[@id="divWorkLocationDetail"]'
    OWNER_XPATH = '//div[h1="Owner:"]/span'
    JOB_VALUE_XPATH = '//div[span="Job Value($):"]/span[2]'
    NATURE_OF_JOB_XPATH = '//div[span="Nature of Job Desc: "]/following-sibling::div'
    PROJECT_DESCRIPTION = '//div[h1="Project Description:"]/span'
    DESCRIPTIVE_NATURE_XPATH = '//div[span="Descriptive nature of complaint: "]/following-sibling::div'


DETAILS_MAP = {  # the constant maps the attribute needed to scrape to the referring content xpath
    DetailedHeader.STREET_ADDRESS.value: [DetailedElement.WORK_LOCATION_XPATH.value],
    DetailedHeader.CONSIDERATION.value: [DetailedElement.JOB_VALUE_XPATH.value],
    DetailedHeader.GRANTEE.value: [DetailedElement.OWNER_XPATH.value],
    DetailedHeader.DESCRIPTION.value: [
        DetailedElement.NATURE_OF_JOB_XPATH.value,
        DetailedElement.PROJECT_DESCRIPTION.value,
        DetailedElement.DESCRIPTIVE_NATURE_XPATH.value
    ]
}


def basic_clean(text: str) -> str:
    """
    Function do a basic clean of the text scraped off the web site, including strip the text off whitespaces,
    linebreaks, ect.
    :param text: input the text to be cleaned
    :return: return the cleaned text
    """
    return text.strip().replace('\r\n', ', ').replace('\r', ', ').replace('\n', ', ')


def wait_for_staleness(driver, element_id, timeout=60):
    """
    The function waits until the old web element detaches the DOM after loading a new page. Otherwise, the script won't
    get the new element and the function raises TimeOut Exception.
    :param driver: the web driver in use
    :param element_id: the id of the web element to be inspected
    :param timeout: wait a timeout period of time for the web element to detach the DOM, defaulted to 10 seconds.
    :return: raise exceptions and exit or no returns
    """
    try:
        WebDriverWait(driver, timeout).until(
            EC.staleness_of(driver.find_element_by_id(element_id))
        )
    except Exception as e:
        print(e)
        exit(1)


def wait_for_element_load(driver: webdriver, by_method: By, method_val: str, timeout=60) -> webdriver:
    """
    The function waits until the expected web element presented in the page to proceed to next
    :param driver: the web driver in use
    :param by_method: a `By` object used to locate the desired web element in by different method
    :param method_val: the values of the `By` method
    :param timeout: wait a timeout period of time for the web element to be presented in the page,
                    defaulted to 10 seconds.
    :return: raise exceptions or return the element be waited on
    """
    try:
        element = WebDriverWait(driver, timeout).until(
           EC.presence_of_element_located((by_method, method_val))
        )
    except Exception as e:
        print(e)
        exit(1)
    else:
        return element


def wait_for_elements_load(driver: webdriver, by_method: By, method_val: str, timeout=60) -> list:
    """
    The function waits until the expected web element presented in the page to proceed to next
    :param driver: the web driver in use
    :param by_method: a `By` object used to locate the desired web element in by different method
    :param method_val: the values of the `By` method
    :param timeout: wait a timeout period of time for the web element to be presented in the page,
                    defaulted to 10 seconds.
    :return: raise exceptions or return the element be waited on
    """
    try:
        elements = WebDriverWait(driver, timeout).until(
           EC.presence_of_all_elements_located((by_method, method_val))
        )
    except Exception as e:
        print(e)
        exit(1)
    else:
        return elements


def get_table(driver: webdriver, table_id: str) -> list:
    """
    The function gets the table to be scraped by `talbe_id`.
    Tips: after loading a new page, use `wait_for_staleness()` to wait until the old web element to detach the DOM
        to grab the new element. In case `wait_for_staleness()` not working, use `time.sleep()` in below instead.
    :param driver: the web driver in use
    :param table_id: the `id` of the `table` element to be scraped
    :return: function returns a list of row elements int the table, represented by `tr` tags
    """
    # time.sleep(3)
    element = wait_for_element_load(driver, By.ID, table_id)
    table_rows = element.find_elements_by_tag_name('tr')
    return table_rows


def get_headers(rows: list) -> list:
    """
    The function gets the headers of the table to be scraped
    :param rows: rows of the table, usually presented in the code as `tr` tags
    :return: returns a list of table header texts
    """
    headers = []
    headers_code = rows[TableHTML.HEADER_ROW_POSITION.value]
    headers_text = headers_code.find_elements_by_tag_name("span")
    for header in headers_text:
        val = header.text.strip()
        if val not in [None, '']:
            headers.append(val)
    return headers


def get_detail(driver: webdriver, detail: str, xpath: str) -> dict:
    """
    The function scrapes a specific attribute from a details page
    :param driver: the webdriver in use
    :param detail: the attribute needed to scrape
    :param xpath: the xpath of the attribute needed to scrape
    :return: returns a dictionary key-value pair of the attribute to scrape
    """
    obj = dict()
    try:
        element = driver.find_element_by_xpath(xpath)
    except:
        pass
    else:
        val = basic_clean(element.text)
        if '$' in val:  # for `consideration` attribute, convert to float number
            val = float(val.replace('$', '').replace(',', ''))
        obj[detail] = val
    return obj


def scrape_details(driver: webdriver, url) -> dict:
    """
    The function scrapes all needed attributes off the details page of each permit
    :param driver: the webdriver in use
    :param url: the url of the details page
    :return: return a JSON-like object contains the attributes get from the detail page
    """
    obj = dict()
    driver.execute_script("window.open('');")  # open a new window
    driver.switch_to.window(driver.window_handles[1])
    driver.get(url)  # open the details page
    collapses = wait_for_elements_load(driver, By.XPATH, Element.UNFOLD_BUTTON_XPATH.value)  # unfold all sub levels
    for button in collapses:
        button.click()
    details = list(DETAILS_MAP.keys())  # get the attributes and the referring content locator from a dict constant
    for detail in details:
        xpath = DETAILS_MAP[detail]
        for path in xpath:
            obj.update(get_detail(driver, detail, path))
    # time.sleep(3)
    driver.close()
    return obj


def scrape_content(driver: webdriver, headers: list, content_rows: list) -> list:
    """
    Get the content of the table
    :param driver: the webdriver in use
    :param headers: table header
    :param content_rows: row elements of the table content, usually presented as `tr` tags
    :return: returns a list of permit object in dictionary type
    """
    objs = []
    obj_detail = dict()
    for row in content_rows:
        cells = row.find_elements_by_tag_name('span')
        vals = []
        for cell in cells:
            val = basic_clean(cell.text)
            vals.append(val)
        url_cell = row.find_elements_by_tag_name('td')[TableHTML.URL_CELL_POSITION.value]
        try:
            url = url_cell.find_element_by_tag_name('a').get_attribute('href')  # get the url for the detail page
        except:
            pass  # pass to the next permit if details page is not available
        else:
            obj_detail = scrape_details(driver, url)  # scrape off the detail page
            driver.switch_to_window(driver.window_handles[0])  # get back to the table list
        obj = dict(zip(headers, vals))
        obj.update(obj_detail)
<<<<<<< HEAD
        obj.update({DetailedHeader.ENTRYDATE.value: datetime.now()})  # add timestamp
        with open('test1.txt', 'at') as out:
            pprint(obj, stream=out)
        out.close()
        print(datetime.now())
        pprint(obj)
=======
        obj.update({DetailedHeader.ENTRY_DATE.value: datetime.now()})  # add timestamp
>>>>>>> b20c9872
        objs.append(obj)
    return objs


def click_next(page_row) -> bool:
    """
    The function clicks the `next` button located in the lower right conner of the page to get table content
    in the next page. The function also returns the clickability of the next button to determine if at the last page.
    :param page_row: the row element contains the page navigation bar in html
    :return: return if the next button is still clickable
    """
    next_button = page_row.find_elements_by_tag_name('td')[TableHTML.CLICK_BUTTON_POSITION.value]
    try:
        next_button.find_element_by_tag_name('a').click()
    except Exception as e:
        return False
    else:
        return True


def scraper_cleveland(chrome_path: str,
                      url='https://ca.permitcleveland.org/public/welcome.aspx',
                      days_to_scrape=1) -> dict:
    """
    The actual scraping process.
    :param chrome_path: the path in the system where `chromedriver` is stored
    :param url: the url of the website to be scraped
    :param days_to_scrape: days prior to today to start scraping. 1 means from yesterday to today, 2 days in total.
           The value is defaulted to scrape the data from yesterday to today.
    :return: The function returns a list of permit object in JSON-like style.
    """
    # initiate the driver and start the browser
    driver = webdriver.Chrome(chrome_path)
    driver.get(url)

    # navigate the page to content to be scraped
    driver.find_element_by_xpath(Element.BUILDING_TAB_XPATH.value).click()  # click `building` tab
    element = driver.find_element_by_xpath(Element.DATE_FROM_XPATH.value)  # find `date_from` input
    element.send_keys((datetime.today()
                       - timedelta(days=days_to_scrape)).strftime('%m/%d/%Y'))  # enter `date_from`
    driver.find_element_by_xpath(Element.SEARCH_BUTTON_XPATH.value).click()  # click the `search` button

    # get the table to be scraped
    table_rows = get_table(driver, Element.TABLE_ID.value)
    headers = get_headers(table_rows)
    permits = dict()

    # determine if there are more than 1 page of the results
    try:
        driver.find_element_by_class_name(Element.PAGE_NAV_CLASS.value)
    except:  # if there is only 1 page in the result
        content_rows = table_rows[TableHTML.HEADER_AND_ABOVE.value:]
        permit_objs = scrape_content(driver, headers, content_rows)
    else:  # for multiple pages of results
        page_row = table_rows[TableHTML.PAGE_ROW_POSITION.value]
        content_rows = table_rows[TableHTML.HEADER_AND_ABOVE.value:-TableHTML.PAGE_NAV.value]
        permit_objs = scrape_content(driver, headers, content_rows)
        while click_next(page_row):  # click to goto next page and determine if at the last page
            wait_for_staleness(driver, Element.TABLE_ID.value)
            table_rows = get_table(driver, Element.TABLE_ID.value)
            page_row = table_rows[TableHTML.PAGE_ROW_POSITION.value]
            content_rows = table_rows[TableHTML.HEADER_AND_ABOVE.value:-TableHTML.PAGE_NAV.value]
            permit_objs = permit_objs + scrape_content(driver, headers, content_rows)
    permits["permit"] = permit_objs
    return permits<|MERGE_RESOLUTION|>--- conflicted
+++ resolved
@@ -34,7 +34,7 @@
 
 class DetailedHeader(Enum):
     """
-    The class contains attributes of an `permit` object on details page.
+    The class contains attributes of a `permit` object on details page.
     """
     STREET_ADDRESS = 'street_address'
     CONSIDERATION = 'consideration'
@@ -239,16 +239,7 @@
             driver.switch_to_window(driver.window_handles[0])  # get back to the table list
         obj = dict(zip(headers, vals))
         obj.update(obj_detail)
-<<<<<<< HEAD
-        obj.update({DetailedHeader.ENTRYDATE.value: datetime.now()})  # add timestamp
-        with open('test1.txt', 'at') as out:
-            pprint(obj, stream=out)
-        out.close()
-        print(datetime.now())
-        pprint(obj)
-=======
         obj.update({DetailedHeader.ENTRY_DATE.value: datetime.now()})  # add timestamp
->>>>>>> b20c9872
         objs.append(obj)
     return objs
 
